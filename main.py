--- conflicted
+++ resolved
@@ -21,7 +21,7 @@
 SOURCE_REDHAT = "Red Hat (OpenShift)"
 
 logging.basicConfig(
-    level=logging.INFO, 
+    level=logging.INFO,
     format="%(asctime)s - %(levelname)s - %(funcName)s - %(message)s"
 )
 
@@ -147,13 +147,15 @@
 
 def fetch_kubernetes_vulnerabilities(start_date_utc_naive):
     logging.info(f"Consultando Kubernetes CVE Feed: {KUBERNETES_CVE_FEED_URL}")
+    logging.info("Seleccionando los 2 CVEs más recientes de Kubernetes.")
     try:
         resp = requests.get(KUBERNETES_CVE_FEED_URL, timeout=30)
         resp.raise_for_status()
         data = resp.json()
         all_items = data.get("items", [])
-        new_items = []
-        logging.info(f"Kubernetes Feed devolvió {len(all_items)} items en total. Filtrando desde {start_date_utc_naive.isoformat()}Z.")
+        logging.info(f"Kubernetes Feed devolvió {len(all_items)} items en total.")
+
+        valid_items_with_dates = []
         for item_idx, item in enumerate(all_items):
             published_str = item.get("date_published", "").rstrip("Z")
             if not published_str:
@@ -162,32 +164,26 @@
             try:
                 item_published_date_aware = datetime.fromisoformat(published_str.replace('Z', '+00:00'))
                 item_published_date_naive_utc = item_published_date_aware.astimezone(timezone.utc).replace(tzinfo=None)
-                if item_published_date_naive_utc >= start_date_utc_naive:
-                    new_items.append(item)
-                    logging.debug(f"K8S Item (idx {item_idx}, ID {item.get('id')}) SELECCIONADO (nuevo).")
+                valid_items_with_dates.append({"item_data": item, "published_date": item_published_date_naive_utc})
             except ValueError as e:
                 logging.error(f"Error al parsear fecha para item de Kubernetes (idx {item_idx}, ID {item.get('id')}): {item.get('date_published')} - {e}")
-        logging.info(f"Kubernetes Feed: {len(new_items)} items nuevos encontrados desde la última revisión.")
-        return new_items
+
+        valid_items_with_dates.sort(key=lambda x: x["published_date"], reverse=True)
+
+        recent_items_data = [entry["item_data"] for entry in valid_items_with_dates[:2]]
+
+        logging.info(f"Kubernetes Feed: {len(recent_items_data)} items seleccionados (los 2 más recientes).")
+        return recent_items_data
     except (requests.exceptions.RequestException, ValueError) as e:
         logging.error(f"Error Kubernetes CVE Feed: {e}")
     return []
 
-<<<<<<< HEAD
 def process_kubernetes_vulnerabilities(last_check_time, processed_ids):
     logging.info("Procesando Kubernetes CVEs con deduplicación.")
     kubernetes_items = fetch_kubernetes_vulnerabilities(last_check_time)
 
     if not kubernetes_items:
         logging.info("No se encontraron vulnerabilidades de Kubernetes para procesar.")
-=======
-def process_kubernetes_vulnerabilities():
-    logging.info(f"Procesando Kubernetes CVEs desde {last_check_time.isoformat()}Z")
-    kubernetes_items = fetch_kubernetes_vulnerabilities(last_check_time) 
-
-    if not kubernetes_items:
-        logging.info("No se encontraron nuevas vulnerabilidades de Kubernetes desde la última revisión.")
->>>>>>> 6b21327a
         return 0, 0
 
     count_sent = 0
@@ -216,7 +212,6 @@
             published_date_str
         ):
             count_sent += 1
-<<<<<<< HEAD
 
         # Marcamos este CVE como procesado para no reenviarlo
         processed_ids.add(cve_id)
@@ -246,49 +241,12 @@
 
     if not recent_items:
         logging.info("No se encontraron vulnerabilidades de Red Hat para procesar.")
-=======
-    logging.info(f"Kubernetes: {count_sent} alertas enviadas de {len(kubernetes_items)} nuevas. Críticas encontradas: {critical_found_count}.")
-    return count_sent, critical_found_count
-
-def process_redhat_vulnerabilities():
-    logging.info(f"Procesando Red Hat CVEs desde {last_check_time.isoformat()}Z")
-    
-    query_date_for_api = last_check_time - timedelta(days=1)
-    logging.info(f"Consultando Red Hat API con 'after={query_date_for_api.strftime('%Y-%m-%d')}' para asegurar la inclusión de ítems del día actual.")
-    rh_items_all = fetch_redhat_vulnerabilities(query_date_for_api)
-    
-    logging.info(f"Red Hat API devolvió {len(rh_items_all)} items (usando 'after' del día anterior).")
-    
-    rh_items_filtered_by_time = []
-    for item_idx, cve_item in enumerate(rh_items_all):
-        public_date_str = cve_item.get("public_date")
-        if public_date_str:
-            try:
-                item_published_date_aware = datetime.fromisoformat(public_date_str.replace('Z', '+00:00'))
-                item_published_date_naive_utc = item_published_date_aware.astimezone(timezone.utc).replace(tzinfo=None)
-                if item_published_date_naive_utc >= last_check_time:
-                    rh_items_filtered_by_time.append(cve_item)
-                    logging.debug(f"RH Item (idx {item_idx}, CVE {cve_item.get('CVE')}) SELECCIONADO (nuevo).")
-            except ValueError as e:
-                logging.warning(f"Error al parsear fecha Red Hat: {cve_item.get('CVE')}, {public_date_str}")
-        else:
-            logging.warning(f"Item de Red Hat (idx {item_idx}, CVE {cve_item.get('CVE')}) sin 'public_date'. Se omitirá.")
-
-    logging.info(f"Red Hat: {len(rh_items_filtered_by_time)} items nuevos encontrados post-filtro de tiempo.")
-
-    if not rh_items_filtered_by_time:
-        logging.info("No se encontraron nuevas vulnerabilidades de OpenShift (Red Hat) desde la última revisión detallada.")
->>>>>>> 6b21327a
         return 0, 0
 
     count_sent = 0
     critical_found_count = 0
-<<<<<<< HEAD
 
     for item in recent_items:
-=======
-    for item in rh_items_filtered_by_time:
->>>>>>> 6b21327a
         cve_id = item.get("CVE")
         if not cve_id or cve_id in processed_ids:
             continue
@@ -314,11 +272,6 @@
             published_date_str
         ):
             count_sent += 1
-<<<<<<< HEAD
-=======
-    logging.info(f"Red Hat: {count_sent} alertas enviadas de {len(rh_items_filtered_by_time)} nuevas. Críticas encontradas: {critical_found_count}.")
-    return count_sent, critical_found_count
->>>>>>> 6b21327a
 
         # Marcamos este CVE como procesado para no reenviarlo
         processed_ids.add(cve_id)
@@ -333,7 +286,7 @@
 if __name__ == "__main__":
     # 1) Carga timestamp e IDs ya procesados
     last_check_time, processed_ids = load_last_run_state(STATE_FILE)
-    
+
     # 2) Inicia servidor de métricas
     try:
         start_http_server(METRICS_PORT)
@@ -353,10 +306,10 @@
             # Ejecuta el trabajo y actualiza métricas
             k8s_sent, k8s_crit = process_kubernetes_vulnerabilities(last_check_time, processed_ids)
             rh_sent,  rh_crit  = process_redhat_vulnerabilities (last_check_time, processed_ids)
-            
+
             cve_critical_total.labels(source=SOURCE_KUBERNETES).set(k8s_crit)
             cve_critical_total.labels(source=SOURCE_REDHAT)    .set(rh_crit)
-            
+
             # Actualiza último timestamp y guarda el estado completo
             last_check_time = now_utc
             save_last_run_state(STATE_FILE, last_check_time, processed_ids)
